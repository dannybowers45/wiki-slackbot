--- conflicted
+++ resolved
@@ -82,13 +82,8 @@
    uvicorn app.main:app --reload
    ```
 
-<<<<<<< HEAD
-5. **Visit the web interface**
-   - Open https://danny-bowers-wikipedia-slackbot-production.up.railway.app/
-=======
 6. **Visit the web interface**
    - Open https server (./start_ngrok.sh)  
->>>>>>> d512c689
    - Click "Connect to Slack" to install the bot
 
 ## Slack App Setup
@@ -115,13 +110,8 @@
 ### 3. Create Slash Command
 
 1. Go to "Slash Commands" → "Create New Command"
-<<<<<<< HEAD
-2. Command: `/ask`
-3. Request URL: `https://danny-bowers-wikipedia-slackbot-production.up.railway.app//slack/commands`
-=======
 2. Command: `/wiki`
 3. Request URL: `https://<ngrok>/slack/commands`
->>>>>>> d512c689
 4. Short Description: "Ask a question about any topic"
 5. Usage Hint: "Wiki: What is machine learning?"
 
@@ -142,8 +132,6 @@
 - **Client ID** → `SLACK_CLIENT_ID`
 - **Client Secret** → `SLACK_CLIENT_SECRET`
 
-<<<<<<< HEAD
-=======
 ## Configuration
 
 ### Environment Variables
@@ -159,7 +147,6 @@
 # Wikipedia API
 WIKIPEDIA_API_URL=https://en.wikipedia.org/api/rest_v1
 ```
->>>>>>> d512c689
 
 ## Usage
 
@@ -256,14 +243,11 @@
    # Update with production values
    ```
 
-<<<<<<< HEAD
-=======
 2. **Production considerations**
    - Use HTTPS in production (place certs in `ssl/` for the nginx profile)
    - Move to a production database (e.g., PostgreSQL) and update `DATABASE_URL`
    - Configure logging/monitoring
 
->>>>>>> d512c689
 ### Manual Deployment
 
 1. **Install dependencies in virtual env**
@@ -326,14 +310,4 @@
 6. Response sent back to Slack
 7. Q&A interaction logged to database
 
-<<<<<<< HEAD
-### Security
-
-- **Slack Signature Verification**: All Slack requests verified
-- **OAuth State Validation**: Prevents CSRF attacks
-- **Input Sanitization**: User input cleaned and validated
-- **Rate Limiting**: Built-in FastAPI rate limiting
-- **Error Handling**: Graceful error handling and logging
-=======
->>>>>>> d512c689
-
+
